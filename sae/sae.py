--- conflicted
+++ resolved
@@ -11,12 +11,8 @@
 from safetensors.torch import load_model, save_model
 from torch import nn, Tensor
 
-<<<<<<< HEAD
 from sae.config import SaeConfig
 from sae.kernels import TritonDecoder
-=======
-from .config import SaeConfig
->>>>>>> ca738eee
 
 
 class EncoderOutput(NamedTuple):
